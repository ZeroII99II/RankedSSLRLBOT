from __future__ import annotations
import argparse, os, threading
import torch
from stable_baselines3 import PPO
from src.training.env_factory import make_env
from src.training.ppo_sb3 import make_vec, make_policy_kwargs

def main():
    ap = argparse.ArgumentParser()
    ap.add_argument("--envs", type=int, default=8)
    ap.add_argument("--steps", type=int, default=1_000_000)
    ap.add_argument("--seed", type=int, default=42)
    ap.add_argument("--ckpt_dir", type=str, default="models/checkpoints")
    ap.add_argument("--tensorboard", type=str, default="runs/ssl_v2")
<<<<<<< HEAD
    ap.add_argument("--render", action="store_true", help="Render a single env in a viewer thread")
=======
    ap.add_argument("--render", action="store_true", help="Enable environment rendering")
>>>>>>> b6382a2c
    args = ap.parse_args()

    os.makedirs(args.ckpt_dir, exist_ok=True)

    env_fns = [
        make_env(seed=args.seed + i, render=args.render and i == 0)
        for i in range(args.envs)
    ]
    vec = make_vec(env_fns)
    policy_kwargs = make_policy_kwargs()

    model = PPO(
        "MlpPolicy",
        vec,
        n_steps=max(2048 // args.envs, 128),
        batch_size=4096,
        learning_rate=3e-4,
        gamma=0.99,
        gae_lambda=0.95,
        ent_coef=0.01,
        clip_range=0.2,
        n_epochs=6,
        tensorboard_log=args.tensorboard,
        policy_kwargs=policy_kwargs,
        verbose=1,
        seed=args.seed,
        device="cuda" if torch.cuda.is_available() else "cpu",
    )
<<<<<<< HEAD

    if args.render:
        def _viewer():
            env = make_env(seed=args.seed)()
            obs, _ = env.reset()
            import matplotlib.pyplot as plt

            plt.ion()
            fig, ax = plt.subplots()
            img = ax.imshow(env.render())
            ax.axis("off")

            while True:
                action, _ = model.predict(obs, deterministic=True)
                obs, _, terminated, truncated, _ = env.step(action)
                frame = env.render()
                img.set_data(frame)
                plt.pause(0.01)
                if terminated or truncated:
                    obs, _ = env.reset()
=======
    if args.render:
        import threading, time

        def _viewer():
            while True:
                try:
                    vec.envs[0].render("human")
                    time.sleep(1 / 60)
                except Exception:
                    break
>>>>>>> b6382a2c

        threading.Thread(target=_viewer, daemon=True).start()

    model.learn(total_timesteps=args.steps)
    model.save(os.path.join(args.ckpt_dir, "best_sb3.zip"))

if __name__ == "__main__":
    main()<|MERGE_RESOLUTION|>--- conflicted
+++ resolved
@@ -12,11 +12,10 @@
     ap.add_argument("--seed", type=int, default=42)
     ap.add_argument("--ckpt_dir", type=str, default="models/checkpoints")
     ap.add_argument("--tensorboard", type=str, default="runs/ssl_v2")
-<<<<<<< HEAD
     ap.add_argument("--render", action="store_true", help="Render a single env in a viewer thread")
-=======
+
     ap.add_argument("--render", action="store_true", help="Enable environment rendering")
->>>>>>> b6382a2c
+ 
     args = ap.parse_args()
 
     os.makedirs(args.ckpt_dir, exist_ok=True)
@@ -45,7 +44,6 @@
         seed=args.seed,
         device="cuda" if torch.cuda.is_available() else "cpu",
     )
-<<<<<<< HEAD
 
     if args.render:
         def _viewer():
@@ -66,7 +64,6 @@
                 plt.pause(0.01)
                 if terminated or truncated:
                     obs, _ = env.reset()
-=======
     if args.render:
         import threading, time
 
@@ -77,7 +74,6 @@
                     time.sleep(1 / 60)
                 except Exception:
                     break
->>>>>>> b6382a2c
 
         threading.Thread(target=_viewer, daemon=True).start()
 
