--- conflicted
+++ resolved
@@ -47,13 +47,10 @@
 DISC_DIM = 3
 
 
-<<<<<<< HEAD
 class RLMatchEnv(gym.Env):
     """Small Rocket League environment with configurable team sizes."""
 
 
-=======
->>>>>>> 4a4ecd85
 class CarDataWrapper:
     """Expose the minimal car interface expected by our builders."""
 
@@ -147,7 +144,6 @@
     """Small 2v2 Rocket League environment using project builders."""
 
     # ``gym.Env`` expects ``metadata['render_modes']`` to advertise the
-<<<<<<< HEAD
     # available render modes.  We support RGB array rendering for the training
     # script as well as a human mode for interactive viewing.
     metadata = {"render_modes": ["rgb_array", "human"], "render_fps": 60}
@@ -158,7 +154,7 @@
         num_players_per_team: int = 2,
         render: bool = False,
     ):
-=======
+
     # available render modes.  We support a single RGB array mode which is
     # used by the training script when ``--render`` is supplied.
     metadata = {"render_modes": ["rgb_array"], "render_fps": 60}
@@ -170,7 +166,7 @@
     metadata = {"render_modes": ["rgb_array", "human"], "render_fps": 60}
 
     def __init__(self, seed: int = 42, render: bool = False):
->>>>>>> 4a4ecd85
+ 
         super().__init__()
 
         # Observation and action spaces mirror the production setup.
@@ -231,12 +227,11 @@
         internal RocketSim engine.
         """
 
-<<<<<<< HEAD
         pads = [
             BoostPad(position=loc.astype(np.float32))
             for loc in common_values.BOOST_LOCATIONS
         ]
-=======
+
         names = list(self._scenario_funcs.keys())
         weights = np.array(
             [self._scenario_weights.get(n, 1.0) for n in names], dtype=float
@@ -244,7 +239,6 @@
         if weights.sum() <= 0:
             weights = np.ones_like(weights)
         weights = weights / weights.sum()
->>>>>>> 4a4ecd85
 
         choice = self.np_random.choice(names, p=weights)
         scenario_fn = self._scenario_funcs[choice]
@@ -265,13 +259,11 @@
         ball.linear_velocity = self.np_random.uniform(-500, 500, size=3).astype(
             np.float32
         )
-<<<<<<< HEAD
         ball.angular_velocity = self.np_random.uniform(-5, 5, size=3).astype(np.float32)
-=======
+
         ball.angular_velocity = self.np_random.uniform(-5, 5, size=3).astype(
             np.float32
         )
->>>>>>> 4a4ecd85
         ball.euler_angles = self.np_random.uniform(-np.pi, np.pi, size=3).astype(
             np.float32
         )
@@ -400,7 +392,6 @@
     # ------------------------------------------------------------------
     # Rendering
     def render(self, mode: str = "rgb_array"):
-<<<<<<< HEAD
         """Render a simple top-down view of the field.
 
         Parameters
@@ -440,8 +431,8 @@
         y0, y1 = max(0, by - 2), min(height, by + 3)
         frame[y0:y1, x0:x1] = (255, 255, 255)
 
-=======
->>>>>>> 4a4ecd85
+
+ 
         if not self._render_enabled:
             raise RuntimeError("Rendering disabled; initialise with render=True")
         if mode not in self.metadata["render_modes"]:
