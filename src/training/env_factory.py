--- conflicted
+++ resolved
@@ -35,14 +35,12 @@
     BOOST_LOCATIONS,
     TICKS_PER_SECOND,
 )
-<<<<<<< HEAD
 from rlgym.rocket_league.sim.rocketsim_engine import RocketSimEngine
 from rlgym.rocket_league.done_conditions.goal_condition import GoalCondition
 from rlgym.rocket_league.done_conditions.timeout_condition import TimeoutCondition
-=======
+
 from src.compat.rlgym_v2_compat import common_values
 from src.training.state_setters.scenarios import SCENARIOS
->>>>>>> 23dc2541
 
 
 # Action schema: continuous and discrete controls
@@ -200,7 +198,6 @@
         return {str(k): float(v) for k, v in data.items() if k in self._scenario_funcs}
 
     def _random_state(self) -> GameState:
-<<<<<<< HEAD
         """Create a randomly-initialised 2v2 RLGym ``GameState``."""
 
         gs = self._engine.create_base_state()
@@ -258,7 +255,7 @@
         gs.config.dodge_deadzone = 0.5
 
         return gs
-=======
+
         """Create a scenario-driven 2v2 game state."""
         names = list(self._scenario_funcs.keys())
         weights = np.array([self._scenario_weights.get(n, 1.0) for n in names], dtype=float)
@@ -269,7 +266,6 @@
         choice = self.np_random.choice(names, p=weights)
         scenario_fn = self._scenario_funcs[choice]
         return scenario_fn(self.np_random)
->>>>>>> 23dc2541
 
     # ------------------------------------------------------------------
     # Gym API
