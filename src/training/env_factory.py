from __future__ import annotations

"""Environment factory providing a minimal Rocket League style gym env.

This module wires the project's SSL observation builder and reward function
into a lightweight environment.  It now relies on the real RLGym v2
simulation classes and RocketSim based transition engine instead of the
lightweight compatibility dataclasses that previously lived under
``src.compat``.  Only a tiny wrapper is kept to expose the attributes that
our observation builder and reward function expect.

The goal of this environment is to expose the observation and reward
implementations for testing and training loops without requiring the full
simulation stack.
"""

from typing import Callable, Dict, Any
from pathlib import Path

import numpy as np

try:  # pragma: no cover - fallback if PyYAML is not installed
    import yaml
except Exception:  # pragma: no cover
    yaml = None

from src.utils.gym_compat import gym
from src.rlbot_integration.observation_adapter import OBS_SIZE
from src.training.observers import SSLObsBuilder
from src.training.rewards import SSLRewardFunction

# True RLGym v2 classes and helpers
from rlgym.rocket_league.api import GameState, Car, PhysicsObject, GameConfig
from rlgym.rocket_league.common_values import (
    BOOST_LOCATIONS,
    TICKS_PER_SECOND,
)
from rlgym.rocket_league.sim.rocketsim_engine import RocketSimEngine
from rlgym.rocket_league.done_conditions.goal_condition import GoalCondition
from rlgym.rocket_league.done_conditions.timeout_condition import TimeoutCondition

from src.training.state_setters.scenarios import SCENARIOS


# Action schema: continuous and discrete controls
CONT_DIM = 5
DISC_DIM = 3


class RLMatchEnv(gym.Env):
    """Small Rocket League environment with configurable team sizes."""


class CarDataWrapper:
    """Expose the minimal car interface expected by our builders."""

    def __init__(self, car: Car):
        self._car = car

    # Positions / velocities -------------------------------------------------
    @property
    def position(self) -> np.ndarray:
        return self._car.physics.position

    @property
    def linear_velocity(self) -> np.ndarray:
        return self._car.physics.linear_velocity

    @property
    def angular_velocity(self) -> np.ndarray:
        return self._car.physics.angular_velocity

    # Orientation helpers ----------------------------------------------------
    def forward(self) -> np.ndarray:
        return self._car.physics.forward

    def up(self) -> np.ndarray:
        return self._car.physics.up

    # Pitch/Yaw/Roll ---------------------------------------------------------
    @property
    def pitch(self) -> float:
        return float(self._car.physics.pitch)

    @property
    def yaw(self) -> float:
        return float(self._car.physics.yaw)

    @property
    def roll(self) -> float:
        return float(self._car.physics.roll)


class PlayerWrapper:
    """Minimal player wrapper backed by a RLGym ``Car`` instance."""

    def __init__(self, car: Car):
        self.car_data = CarDataWrapper(car)
        self.team_num = car.team_num
        self.boost_amount = float(car.boost_amount)
        self.on_ground = car.on_ground
        self.has_flip = car.has_flip
        # ``has_jump`` in legacy dataclasses corresponds to ``not has_jumped``
        self.has_jump = not car.has_jumped
        self.ball_touched = car.ball_touches > 0
        self.is_demoed = car.is_demoed
        self.match_demolishes = 0


class BallDataWrapper:
    def __init__(self, phys: PhysicsObject):
        self.position = phys.position
        self.linear_velocity = phys.linear_velocity


class BoostPadWrapper:
    def __init__(self, pos: np.ndarray, timer: float):
        self.position = pos.astype(np.float32)
        self.is_active = timer <= 0


class GameStateWrapper:
    """Compatibility view over the RLGym ``GameState``."""

    def __init__(self, state: GameState):
        self.ball = BallDataWrapper(state.ball)
        # Ensure deterministic ordering of players
        self.players = [PlayerWrapper(state.cars[i]) for i in sorted(state.cars.keys())]
        self.boost_pads = [
            BoostPadWrapper(np.array(loc), state.boost_pad_timers[i])
            for i, loc in enumerate(BOOST_LOCATIONS)
        ]
        # Dummy scoreboard / timing information
        self.blue_score = 0
        self.orange_score = 0
        self.game_seconds_remaining = max(
            0.0, 300.0 - state.tick_count / TICKS_PER_SECOND
        )
        self.is_overtime = False
        self.is_kickoff_pause = False


class RL2v2Env(gym.Env):
    """Small 2v2 Rocket League environment using project builders."""

<<<<<<< HEAD
=======
    # ``gym.Env`` expects ``metadata['render_modes']`` to advertise the
    # available render modes.  We support RGB array rendering for the training
    # script as well as a human mode for interactive viewing.
>>>>>>> ae74f1d6
    metadata = {"render_modes": ["rgb_array", "human"], "render_fps": 60}

    def __init__(
        self,
        seed: int = 42,
<<<<<<< HEAD
        render: bool = False,
        num_players_per_team: int = 2,
    ):
=======
        num_players_per_team: int = 2,
        render: bool = False,
    ):

    # available render modes.  We support a single RGB array mode which is
    # used by the training script when ``--render`` is supplied.
    metadata = {"render_modes": ["rgb_array"], "render_fps": 60}

    metadata = {"render_modes": ["rgb_array", "human"]}

    def __init__(self, seed: int = 42, render: bool = False, num_players_per_team: int = 2):

    metadata = {"render_modes": ["rgb_array", "human"], "render_fps": 60}

    def __init__(self, seed: int = 42, render: bool = False):
 
>>>>>>> ae74f1d6
        super().__init__()

        # Observation and action spaces mirror the production setup.
        self.observation_space = gym.spaces.Box(
            low=-1.0, high=1.0, shape=(OBS_SIZE,), dtype=np.float32
        )
        self.action_space = gym.spaces.Dict(
            {
                "cont": gym.spaces.Box(
                    low=-1.0, high=1.0, shape=(CONT_DIM,), dtype=np.float32
                ),
                "disc": gym.spaces.MultiBinary(DISC_DIM),
            }
        )

        self.np_random, _ = gym.utils.seeding.np_random(seed)

        # Project observation builder and reward function
        self._obs_builder = SSLObsBuilder()
        self._reward_fn = SSLRewardFunction()

        # RLGym engine and done conditions
        self._engine = RocketSimEngine(rlbot_delay=False)
        self._termination_cond = GoalCondition()
        # Short timeout keeps unit tests fast while still exercising truncation logic
        self._truncation_cond = TimeoutCondition(5.0)

        self._state: GameState | None = None
        self._prev_action = np.zeros(CONT_DIM + DISC_DIM, dtype=np.float32)
        self._render_enabled = render

        # Scenario configuration
        self._scenario_funcs = SCENARIOS
        cfg_path = (
            Path(__file__).resolve().parents[2] / "configs" / "scenario_weights.yaml"
        )
        self._scenario_weights = self._load_scenario_weights(cfg_path)

    # ------------------------------------------------------------------
    # State helpers
    def _load_scenario_weights(self, path: Path) -> Dict[str, float]:
        """Read scenario weights from YAML configuration."""
        if yaml is None or not path.is_file():
            return {}
        try:  # pragma: no cover - simple config loader
            with path.open("r", encoding="utf-8") as f:
                data = yaml.safe_load(f) or {}
        except Exception:
            return {}
        return {str(k): float(v) for k, v in data.items() if k in self._scenario_funcs}

    def _random_state(self) -> GameState:
<<<<<<< HEAD
        """Create a randomly-initialised 2v2 RLGym ``GameState``."""
=======
        """Create a ``GameState`` from the configured scenarios.

        The environment samples a scenario based on the configured weights. If
        the selected scenario already returns a :class:`GameState` instance it is
        used directly.  Otherwise a fallback random state is generated using the
        internal RocketSim engine.
        """

        pads = [
            BoostPad(position=loc.astype(np.float32))
            for loc in common_values.BOOST_LOCATIONS
        ]

        names = list(self._scenario_funcs.keys())
        weights = np.array(
            [self._scenario_weights.get(n, 1.0) for n in names], dtype=float
        )
        if weights.sum() <= 0:
            weights = np.ones_like(weights)
        weights = weights / weights.sum()

        choice = self.np_random.choice(names, p=weights)
        scenario_fn = self._scenario_funcs[choice]
        state = scenario_fn(self.np_random)
        if isinstance(state, GameState):
            return state
>>>>>>> ae74f1d6

        """Create a scenario-driven 2v2 game state."""

        # Fallback: create a random state using the real engine
        gs = self._engine.create_base_state()
        gs.tick_count = 0
        gs.goal_scored = False

        # Random ball
        ball = PhysicsObject()
        ball.position = self.np_random.uniform(-1000, 1000, size=3).astype(np.float32)
        ball.linear_velocity = self.np_random.uniform(-500, 500, size=3).astype(
            np.float32
        )
        ball.angular_velocity = self.np_random.uniform(-5, 5, size=3).astype(np.float32)

        ball.angular_velocity = self.np_random.uniform(-5, 5, size=3).astype(
            np.float32
        )
        ball.euler_angles = self.np_random.uniform(-np.pi, np.pi, size=3).astype(
            np.float32
        )
        gs.ball = ball

        # Random cars

        # Initialise four cars (two per team) with default physics
        gs.cars = {}
        total_players = 2 * self._num_players_per_team
        for i in range(total_players):
            team = 0 if i < self._num_players_per_team else 1
            car = Car()
            car.team_num = team
            car.ball_touches = 0
            car.boost_amount = float(self.np_random.uniform(0, 100))
            car.on_ground = True
            car.has_flip = True
            car.has_jumped = False
            car.is_holding_jump = False
            car.jump_time = 0.0
            car.has_flipped = False
            car.has_double_jumped = False
            car.air_time_since_jump = 0.0
            car.flip_time = 0.0
            car.flip_torque = np.zeros(3, dtype=np.float32)
            car.is_autoflipping = False
            car.autoflip_timer = 0.0
            car.autoflip_direction = 1.0
            car.on_ground = True
            car.has_flip = True
            car.is_demoed = False
            phys = PhysicsObject()
<<<<<<< HEAD
            phys.position = self.np_random.uniform(-1000, 1000, size=3).astype(np.float32)
            phys.linear_velocity = self.np_random.uniform(-500, 500, size=3).astype(np.float32)
            phys.angular_velocity = self.np_random.uniform(-5, 5, size=3).astype(np.float32)
            phys.euler_angles = self.np_random.uniform(-np.pi, np.pi, size=3).astype(np.float32)
            phys.forward = np.array([1.0, 0.0, 0.0], dtype=np.float32)
            phys.up = np.array([0.0, 0.0, 1.0], dtype=np.float32)
            phys.pitch = 0.0
            phys.yaw = 0.0
            phys.roll = 0.0
=======
            phys.position = self.np_random.uniform(-1000, 1000, size=3).astype(
                np.float32
            )
            phys.linear_velocity = self.np_random.uniform(-500, 500, size=3).astype(
                np.float32
            )
            phys.angular_velocity = self.np_random.uniform(-5, 5, size=3).astype(
                np.float32
            )
            phys.euler_angles = self.np_random.uniform(-np.pi, np.pi, size=3).astype(
                np.float32
            )
>>>>>>> ae74f1d6
            car.physics = phys

            car.is_demoed = False
            car.physics = PhysicsObject()
            gs.cars[i] = car

        gs.boost_pad_timers = np.zeros(len(BOOST_LOCATIONS), dtype=np.float32)
        gs.config = GameConfig()

        return gs

        names = list(self._scenario_funcs.keys())
        weights = np.array(
            [self._scenario_weights.get(n, 1.0) for n in names], dtype=float
        )
        if weights.sum() <= 0:
            weights = np.ones_like(weights)
        weights = weights / weights.sum()

        choice = self.np_random.choice(names, p=weights)
        scenario_fn = self._scenario_funcs[choice]
        return scenario_fn(self.np_random, gs)

    # ------------------------------------------------------------------
    # Gym API
    def reset(
        self, *, seed: int | None = None, options: Dict[str, Any] | None = None
    ) -> tuple[np.ndarray, Dict[str, Any]]:
        if seed is not None:
            self.np_random, _ = gym.utils.seeding.np_random(seed)

        self._state = self._random_state()
        self._engine.set_state(self._state, {})

        wrapper = GameStateWrapper(self._state)
        self._obs_builder.reset(wrapper)
        self._reward_fn.reset(wrapper)
        self._termination_cond.reset(self._engine.agents, self._state, {})
        self._truncation_cond.reset(self._engine.agents, self._state, {})
        self._prev_action.fill(0.0)

        obs = self._obs_builder.build_obs(
            wrapper.players[0], wrapper, self._prev_action
        )
        return obs.astype(np.float32), {}

    def step(self, action: Dict[str, np.ndarray]):
        if self._state is None:
            raise RuntimeError("Environment must be reset before stepping")

        a_cont = np.clip(action["cont"].astype(np.float32), -1.0, 1.0)
        a_disc = action["disc"].astype(np.float32).clip(0, 1)
        self._prev_action = np.concatenate([a_cont, a_disc])

        engine_action = np.concatenate([a_cont, a_disc]).reshape(1, -1)
        actions = {aid: np.zeros_like(engine_action) for aid in self._engine.agents}
        actions[self._engine.agents[0]] = engine_action

        self._state = self._engine.step(actions, {})
        wrapper = GameStateWrapper(self._state)

        obs = self._obs_builder.build_obs(
            wrapper.players[0], wrapper, self._prev_action
        )
        reward = self._reward_fn.get_reward(
            wrapper.players[0], wrapper, self._prev_action
        )

        terminated = self._termination_cond.is_done(
            self._engine.agents, self._state, {}
        )[self._engine.agents[0]]
        truncated = self._truncation_cond.is_done(self._engine.agents, self._state, {})[
            self._engine.agents[0]
        ]

        return (
            obs.astype(np.float32),
            float(reward),
            bool(terminated),
            bool(truncated),
            {},
        )

    # ------------------------------------------------------------------
    # Rendering
    def render(self, mode: str = "rgb_array"):
        """Render a simple top-down view of the field.

        Parameters
        ----------
        mode:
            Only ``"rgb_array"`` is supported.  The function returns a
            ``(H, W, 3)`` ``uint8`` array representing the frame.
        """

        if mode != "rgb_array":
            raise NotImplementedError(f"Unsupported render mode: {mode}")
        if self._state is None:
            raise RuntimeError("Environment must be reset before rendering")

        width, height = 320, 240
        frame = np.zeros((height, width, 3), dtype=np.uint8)
        frame[:] = (40, 160, 40)  # simple green field

        def _project(pos: np.ndarray) -> tuple[int, int]:
            # Map world coordinates roughly spanning [-3000, 3000] in X and
            # [-4000, 4000] in Y to pixel coordinates.
            x = int((np.clip(pos[0], -3000, 3000) + 3000) / 6000 * width)
            y = int((np.clip(pos[1], -4000, 4000) + 4000) / 8000 * height)
            return x, height - y - 1  # origin at bottom left

        # Draw players
        for player in self._state.players:
            px, py = _project(player.car_data.position)
            color = (255, 0, 0) if player.team_num == 0 else (0, 0, 255)
            x0, x1 = max(0, px - 2), min(width, px + 3)
            y0, y1 = max(0, py - 2), min(height, py + 3)
            frame[y0:y1, x0:x1] = color

        # Draw ball
        bx, by = _project(self._state.ball.position)
        x0, x1 = max(0, bx - 2), min(width, bx + 3)
        y0, y1 = max(0, by - 2), min(height, by + 3)
        frame[y0:y1, x0:x1] = (255, 255, 255)


 
        if not self._render_enabled:
            raise RuntimeError("Rendering disabled; initialise with render=True")
        if mode not in self.metadata["render_modes"]:
            raise ValueError(f"Unsupported render mode: {mode}")
        if self._state is None:
            return np.zeros((256, 256, 3), dtype=np.uint8)

        size = 256
        frame = np.zeros((size, size, 3), dtype=np.uint8)

        def to_px(vec):
            x = int((vec[0] + 2000) / 4000 * (size - 1))
            y = int((vec[1] + 2000) / 4000 * (size - 1))
            return x, y

        bx, by = to_px(self._state.ball.position)
        frame[by, bx] = (255, 255, 255)
        for car in self._state.cars.values():
            px, py = to_px(car.physics.position)
            color = (0, 0, 255) if car.team_num == 0 else (255, 0, 0)
            frame[py, px] = color

        if mode == "human":
            try:
                import cv2  # type: ignore

                cv2.imshow("RL2v2Env", frame)
                cv2.waitKey(1)
            except Exception:
                pass
        return frame




def make_env(seed: int = 42, render: bool = False) -> Callable[[], RL2v2Env]:
    """Return a thunk that creates a seeded ``RL2v2Env`` instance."""

    def _thunk() -> RL2v2Env:
        return RL2v2Env(seed=seed, render=render)

    return _thunk<|MERGE_RESOLUTION|>--- conflicted
+++ resolved
@@ -143,22 +143,19 @@
 class RL2v2Env(gym.Env):
     """Small 2v2 Rocket League environment using project builders."""
 
-<<<<<<< HEAD
-=======
+
     # ``gym.Env`` expects ``metadata['render_modes']`` to advertise the
     # available render modes.  We support RGB array rendering for the training
     # script as well as a human mode for interactive viewing.
->>>>>>> ae74f1d6
     metadata = {"render_modes": ["rgb_array", "human"], "render_fps": 60}
 
     def __init__(
         self,
         seed: int = 42,
-<<<<<<< HEAD
         render: bool = False,
         num_players_per_team: int = 2,
     ):
-=======
+
         num_players_per_team: int = 2,
         render: bool = False,
     ):
@@ -175,7 +172,7 @@
 
     def __init__(self, seed: int = 42, render: bool = False):
  
->>>>>>> ae74f1d6
+ 
         super().__init__()
 
         # Observation and action spaces mirror the production setup.
@@ -228,9 +225,8 @@
         return {str(k): float(v) for k, v in data.items() if k in self._scenario_funcs}
 
     def _random_state(self) -> GameState:
-<<<<<<< HEAD
         """Create a randomly-initialised 2v2 RLGym ``GameState``."""
-=======
+
         """Create a ``GameState`` from the configured scenarios.
 
         The environment samples a scenario based on the configured weights. If
@@ -257,7 +253,6 @@
         state = scenario_fn(self.np_random)
         if isinstance(state, GameState):
             return state
->>>>>>> ae74f1d6
 
         """Create a scenario-driven 2v2 game state."""
 
@@ -310,7 +305,6 @@
             car.has_flip = True
             car.is_demoed = False
             phys = PhysicsObject()
-<<<<<<< HEAD
             phys.position = self.np_random.uniform(-1000, 1000, size=3).astype(np.float32)
             phys.linear_velocity = self.np_random.uniform(-500, 500, size=3).astype(np.float32)
             phys.angular_velocity = self.np_random.uniform(-5, 5, size=3).astype(np.float32)
@@ -320,7 +314,7 @@
             phys.pitch = 0.0
             phys.yaw = 0.0
             phys.roll = 0.0
-=======
+
             phys.position = self.np_random.uniform(-1000, 1000, size=3).astype(
                 np.float32
             )
@@ -333,7 +327,6 @@
             phys.euler_angles = self.np_random.uniform(-np.pi, np.pi, size=3).astype(
                 np.float32
             )
->>>>>>> ae74f1d6
             car.physics = phys
 
             car.is_demoed = False
