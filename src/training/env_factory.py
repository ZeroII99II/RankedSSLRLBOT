--- conflicted
+++ resolved
@@ -48,10 +48,9 @@
 DISC_DIM = 3
 
 
-<<<<<<< HEAD
 class RLMatchEnv(gym.Env):
     """Small Rocket League environment with configurable team sizes."""
-=======
+
 class CarDataWrapper:
     """Expose the minimal car interface expected by our builders."""
 
@@ -143,7 +142,6 @@
 
 class RL2v2Env(gym.Env):
     """Small 2v2 Rocket League environment using project builders."""
->>>>>>> 8e494232
 
     # ``gym.Env`` expects ``metadata['render_modes']`` to advertise the
     # available render modes.  We support a single RGB array mode which is
@@ -152,11 +150,9 @@
 
     metadata = {"render_modes": ["rgb_array", "human"]}
 
-<<<<<<< HEAD
     def __init__(self, seed: int = 42, num_players_per_team: int = 2):
-=======
+
     def __init__(self, seed: int = 42, render: bool = False):
->>>>>>> 8e494232
         super().__init__()
 
         # Observation and action spaces mirror the production setup.
@@ -186,16 +182,15 @@
 
         self._state: GameState | None = None  # raw RLGym state
         self._prev_action = np.zeros(CONT_DIM + DISC_DIM, dtype=np.float32)
-<<<<<<< HEAD
         self._num_players_per_team = num_players_per_team
-=======
+
         self._render_enabled = render
 
         # Scenario configuration
         self._scenario_funcs = SCENARIOS
         cfg_path = Path(__file__).resolve().parents[2] / "configs" / "scenario_weights.yaml"
         self._scenario_weights = self._load_scenario_weights(cfg_path)
->>>>>>> 8e494232
+ 
 
     # ------------------------------------------------------------------
     # State helpers
@@ -211,7 +206,6 @@
         return {str(k): float(v) for k, v in data.items() if k in self._scenario_funcs}
 
     def _random_state(self) -> GameState:
-<<<<<<< HEAD
         """Create a randomly-initialised game state for the configured teams."""
         players = []
         total_players = 2 * self._num_players_per_team
@@ -236,7 +230,7 @@
         pads = [BoostPad(position=loc.astype(np.float32)) for loc in common_values.BOOST_LOCATIONS]
 
         return GameState(ball=ball, players=players, boost_pads=pads)
-=======
+
         """Create a randomly-initialised 2v2 RLGym ``GameState``."""
 
         gs = self._engine.create_base_state()
@@ -305,7 +299,6 @@
         choice = self.np_random.choice(names, p=weights)
         scenario_fn = self._scenario_funcs[choice]
         return scenario_fn(self.np_random)
->>>>>>> 8e494232
 
     # ------------------------------------------------------------------
     # Gym API
@@ -445,18 +438,16 @@
         return frame
 
 
-<<<<<<< HEAD
 def make_env(seed: int = 42, team_size: int = 2) -> Callable[[], RLMatchEnv]:
     """Return a thunk that creates a seeded ``RLMatchEnv`` instance."""
 
     def _thunk() -> RLMatchEnv:
         return RLMatchEnv(seed=seed, num_players_per_team=team_size)
-=======
+
 def make_env(seed: int = 42, render: bool = False) -> Callable[[], RL2v2Env]:
     """Return a thunk that creates a seeded ``RL2v2Env`` instance."""
 
     def _thunk() -> RL2v2Env:
         return RL2v2Env(seed=seed, render=render)
->>>>>>> 8e494232
 
     return _thunk
