"""Scenario helpers for constructing :class:`GameState` instances.

These functions provide lightweight starting states for different training
<<<<<<< HEAD
situations.  Each helper accepts an ``np.random.Generator`` to ensure
deterministic sampling when seeded.  The resulting :class:`GameState` objects
use the real RLGym v2 data structures.
=======
situations.  Each helper accepts an ``np.random.Generator`` along with a base
``GameState`` and mutates it in-place to represent the scenario before
returning it.
>>>>>>> 85bf165a
"""

from __future__ import annotations

from typing import Callable, Dict

import numpy as np

<<<<<<< HEAD
from rlgym.rocket_league.api import GameState, Car, PhysicsObject, GameConfig
from rlgym.rocket_league.common_values import (
    BOOST_LOCATIONS,
    BALL_RADIUS,
    SIDE_WALL_X,
    BACK_WALL_Y,
)


def _empty_state() -> GameState:
    """Create a blank ``GameState`` with default configuration."""
    gs = GameState()
    gs.tick_count = 0
    gs.goal_scored = False
    cfg = GameConfig()
    cfg.gravity = 1
    cfg.boost_consumption = 1
    cfg.dodge_deadzone = 0.5
    gs.config = cfg
    gs.cars = {}
    gs.boost_pad_timers = np.zeros(len(BOOST_LOCATIONS), dtype=np.float32)
    gs.ball = PhysicsObject()
    return gs


def _car(
    rng: np.random.Generator,
    team: int,
    position: np.ndarray,
    lin_vel: np.ndarray | None = None,
    ang_vel: np.ndarray | None = None,
    rot: np.ndarray | None = None,
    boost: float = 100.0,
) -> Car:
    """Construct a minimal ``Car`` with the provided parameters."""
    car = Car()
    car.team_num = team
    car.hitbox_type = 0
    car.ball_touches = 0
    car.bump_victim_id = None
    car.demo_respawn_timer = 0.0
    car.wheels_with_contact = (True, True, True, True)
    car.supersonic_time = 0.0
    car.boost_amount = boost
    car.boost_active_time = 0.0
    car.handbrake = 0.0
    car.is_jumping = False
    car.has_jumped = False
    car.is_holding_jump = False
    car.jump_time = 0.0
    car.has_flipped = False
    car.has_double_jumped = False
    car.air_time_since_jump = 0.0
    car.flip_time = 0.0
    car.flip_torque = np.zeros(3, dtype=np.float32)
    car.is_autoflipping = False
    car.autoflip_timer = 0.0
    car.autoflip_direction = 1.0
    phys = PhysicsObject()
    phys.position = position.astype(np.float32)
    phys.linear_velocity = (
        lin_vel.astype(np.float32) if lin_vel is not None else np.zeros(3, dtype=np.float32)
    )
    phys.angular_velocity = (
        ang_vel.astype(np.float32) if ang_vel is not None else np.zeros(3, dtype=np.float32)
    )
    phys.euler_angles = (
        rot.astype(np.float32) if rot is not None else np.zeros(3, dtype=np.float32)
    )
    car.physics = phys
    return car
=======
from rlgym.rocket_league.api import GameState, PhysicsObject
from rlgym.rocket_league.common_values import (
    BALL_RADIUS,
    SIDE_WALL_X,
    BACK_WALL_Y,
    BOOST_LOCATIONS,
)


def _zero_phys() -> PhysicsObject:
    phys = PhysicsObject()
    phys.position = np.zeros(3, dtype=np.float32)
    phys.linear_velocity = np.zeros(3, dtype=np.float32)
    phys.angular_velocity = np.zeros(3, dtype=np.float32)
    phys.euler_angles = np.zeros(3, dtype=np.float32)
    return phys

>>>>>>> 85bf165a

def kickoff_state(rng: np.random.Generator, gs: GameState) -> GameState:
    """Ball at centre field with cars in standard kickoff positions."""
<<<<<<< HEAD
    gs = _empty_state()
=======

>>>>>>> 85bf165a
    kickoff_positions = [
        (-2048, -2560, BALL_RADIUS),
        (2048, -2560, BALL_RADIUS),
        (-2048, 2560, BALL_RADIUS),
        (2048, 2560, BALL_RADIUS),
    ]
<<<<<<< HEAD
    for i, pos in enumerate(kickoff_positions):
        team = 0 if i < 2 else 1
        gs.cars[i] = _car(rng, team, np.array(pos, dtype=np.float32))

    ball = PhysicsObject()
    ball.position = np.array([0, 0, BALL_RADIUS], dtype=np.float32)
    ball.linear_velocity = np.zeros(3, dtype=np.float32)
    ball.angular_velocity = np.zeros(3, dtype=np.float32)
    ball.euler_angles = np.zeros(3, dtype=np.float32)
    gs.ball = ball
=======
    for i, (x, y, z) in enumerate(kickoff_positions):
        car = gs.cars[i]
        car.physics = _zero_phys()
        car.physics.position = np.array([x, y, z], dtype=np.float32)
        car.team_num = 0 if i < 2 else 1
        car.boost_amount = 100.0

    ball = _zero_phys()
    ball.position = np.array([0, 0, BALL_RADIUS], dtype=np.float32)
    gs.ball = ball
    gs.boost_pad_timers = np.zeros(len(BOOST_LOCATIONS), dtype=np.float32)
>>>>>>> 85bf165a
    return gs


def corner_shot_state(rng: np.random.Generator, gs: GameState) -> GameState:
    """Ball positioned in a corner moving toward the opposite goal."""
<<<<<<< HEAD
    gs = _empty_state()
    for i in range(4):
        team = 0 if i < 2 else 1
        pos = rng.uniform(-1000, 1000, size=3)
        gs.cars[i] = _car(rng, team, pos)

    ball = PhysicsObject()
=======

    kickoff_state(rng, gs)
>>>>>>> 85bf165a
    x = SIDE_WALL_X - 200
    y = BACK_WALL_Y - 200
    x *= -1 if rng.random() > 0.5 else 1
    y *= -1 if rng.random() > 0.5 else 1
<<<<<<< HEAD
    ball.position = np.array([x, y, BALL_RADIUS], dtype=np.float32)
    vel = np.array([-np.sign(x) * 1000, -np.sign(y) * 1000, 0], dtype=np.float32)
    ball.linear_velocity = vel
    ball.angular_velocity = np.zeros(3, dtype=np.float32)
    ball.euler_angles = np.zeros(3, dtype=np.float32)
=======

    ball = _zero_phys()
    ball.position = np.array([x, y, BALL_RADIUS], dtype=np.float32)
    vel = np.array([-np.sign(x) * 1000, -np.sign(y) * 1000, 0], dtype=np.float32)
    ball.linear_velocity = vel
>>>>>>> 85bf165a
    gs.ball = ball
    return gs


<<<<<<< HEAD
def random_state(rng: np.random.Generator) -> GameState:
    """Fully randomised state."""
    gs = _empty_state()
    for i in range(4):
        team = 0 if i < 2 else 1
        pos = rng.uniform(-1000, 1000, size=3)
        lin = rng.uniform(-500, 500, size=3)
        ang = rng.uniform(-5, 5, size=3)
        rot = rng.uniform(-np.pi, np.pi, size=3)
        boost = float(rng.uniform(0, 100))
        gs.cars[i] = _car(rng, team, pos, lin, ang, rot, boost)

    ball = PhysicsObject()
    ball.position = rng.uniform(-1000, 1000, size=3).astype(np.float32)
    ball.linear_velocity = rng.uniform(-500, 500, size=3).astype(np.float32)
    ball.angular_velocity = rng.uniform(-5, 5, size=3).astype(np.float32)
    ball.euler_angles = rng.uniform(-np.pi, np.pi, size=3).astype(np.float32)
    gs.ball = ball
=======
def random_state(rng: np.random.Generator, gs: GameState) -> GameState:
    """Fully random state similar to the previous implementation."""

    for i, car in gs.cars.items():
        car.physics = _zero_phys()
        car.physics.position = rng.uniform(-1000, 1000, size=3).astype(np.float32)
        car.physics.linear_velocity = rng.uniform(-500, 500, size=3).astype(np.float32)
        car.physics.angular_velocity = rng.uniform(-5, 5, size=3).astype(np.float32)
        car.physics.euler_angles = rng.uniform(-np.pi, np.pi, size=3).astype(np.float32)
        car.team_num = 0 if i < 2 else 1
        car.boost_amount = float(rng.uniform(0, 100))

    ball = _zero_phys()
    ball.position = rng.uniform(-1000, 1000, size=3).astype(np.float32)
    ball.linear_velocity = rng.uniform(-500, 500, size=3).astype(np.float32)
    gs.ball = ball
    gs.boost_pad_timers = np.zeros(len(BOOST_LOCATIONS), dtype=np.float32)
>>>>>>> 85bf165a
    return gs


# Mapping used by the environment to look up scenarios by name
SCENARIOS: Dict[str, Callable[[np.random.Generator, GameState], GameState]] = {
    "kickoff": kickoff_state,
    "corner_shot": corner_shot_state,
    "random": random_state,
}
<|MERGE_RESOLUTION|>--- conflicted
+++ resolved
@@ -1,15 +1,13 @@
 """Scenario helpers for constructing :class:`GameState` instances.
 
 These functions provide lightweight starting states for different training
-<<<<<<< HEAD
 situations.  Each helper accepts an ``np.random.Generator`` to ensure
 deterministic sampling when seeded.  The resulting :class:`GameState` objects
 use the real RLGym v2 data structures.
-=======
+
 situations.  Each helper accepts an ``np.random.Generator`` along with a base
 ``GameState`` and mutates it in-place to represent the scenario before
 returning it.
->>>>>>> 85bf165a
 """
 
 from __future__ import annotations
@@ -18,7 +16,6 @@
 
 import numpy as np
 
-<<<<<<< HEAD
 from rlgym.rocket_league.api import GameState, Car, PhysicsObject, GameConfig
 from rlgym.rocket_league.common_values import (
     BOOST_LOCATIONS,
@@ -90,7 +87,7 @@
     )
     car.physics = phys
     return car
-=======
+
 from rlgym.rocket_league.api import GameState, PhysicsObject
 from rlgym.rocket_league.common_values import (
     BALL_RADIUS,
@@ -108,22 +105,19 @@
     phys.euler_angles = np.zeros(3, dtype=np.float32)
     return phys
 
->>>>>>> 85bf165a
 
 def kickoff_state(rng: np.random.Generator, gs: GameState) -> GameState:
     """Ball at centre field with cars in standard kickoff positions."""
-<<<<<<< HEAD
     gs = _empty_state()
-=======
-
->>>>>>> 85bf165a
+
+
+ 
     kickoff_positions = [
         (-2048, -2560, BALL_RADIUS),
         (2048, -2560, BALL_RADIUS),
         (-2048, 2560, BALL_RADIUS),
         (2048, 2560, BALL_RADIUS),
     ]
-<<<<<<< HEAD
     for i, pos in enumerate(kickoff_positions):
         team = 0 if i < 2 else 1
         gs.cars[i] = _car(rng, team, np.array(pos, dtype=np.float32))
@@ -134,7 +128,7 @@
     ball.angular_velocity = np.zeros(3, dtype=np.float32)
     ball.euler_angles = np.zeros(3, dtype=np.float32)
     gs.ball = ball
-=======
+
     for i, (x, y, z) in enumerate(kickoff_positions):
         car = gs.cars[i]
         car.physics = _zero_phys()
@@ -146,13 +140,11 @@
     ball.position = np.array([0, 0, BALL_RADIUS], dtype=np.float32)
     gs.ball = ball
     gs.boost_pad_timers = np.zeros(len(BOOST_LOCATIONS), dtype=np.float32)
->>>>>>> 85bf165a
     return gs
 
 
 def corner_shot_state(rng: np.random.Generator, gs: GameState) -> GameState:
     """Ball positioned in a corner moving toward the opposite goal."""
-<<<<<<< HEAD
     gs = _empty_state()
     for i in range(4):
         team = 0 if i < 2 else 1
@@ -160,32 +152,28 @@
         gs.cars[i] = _car(rng, team, pos)
 
     ball = PhysicsObject()
-=======
+
 
     kickoff_state(rng, gs)
->>>>>>> 85bf165a
     x = SIDE_WALL_X - 200
     y = BACK_WALL_Y - 200
     x *= -1 if rng.random() > 0.5 else 1
     y *= -1 if rng.random() > 0.5 else 1
-<<<<<<< HEAD
     ball.position = np.array([x, y, BALL_RADIUS], dtype=np.float32)
     vel = np.array([-np.sign(x) * 1000, -np.sign(y) * 1000, 0], dtype=np.float32)
     ball.linear_velocity = vel
     ball.angular_velocity = np.zeros(3, dtype=np.float32)
     ball.euler_angles = np.zeros(3, dtype=np.float32)
-=======
+
 
     ball = _zero_phys()
     ball.position = np.array([x, y, BALL_RADIUS], dtype=np.float32)
     vel = np.array([-np.sign(x) * 1000, -np.sign(y) * 1000, 0], dtype=np.float32)
     ball.linear_velocity = vel
->>>>>>> 85bf165a
-    gs.ball = ball
-    return gs
-
-
-<<<<<<< HEAD
+    gs.ball = ball
+    return gs
+
+
 def random_state(rng: np.random.Generator) -> GameState:
     """Fully randomised state."""
     gs = _empty_state()
@@ -204,7 +192,7 @@
     ball.angular_velocity = rng.uniform(-5, 5, size=3).astype(np.float32)
     ball.euler_angles = rng.uniform(-np.pi, np.pi, size=3).astype(np.float32)
     gs.ball = ball
-=======
+
 def random_state(rng: np.random.Generator, gs: GameState) -> GameState:
     """Fully random state similar to the previous implementation."""
 
@@ -222,7 +210,7 @@
     ball.linear_velocity = rng.uniform(-500, 500, size=3).astype(np.float32)
     gs.ball = ball
     gs.boost_pad_timers = np.zeros(len(BOOST_LOCATIONS), dtype=np.float32)
->>>>>>> 85bf165a
+ 
     return gs
 
 
