"""
SSL Bot Training Script with PPO and Curriculum Learning.
Implements vectorized environments using RocketSim for fast training.
"""

import sys, pathlib
ROOT = pathlib.Path(__file__).resolve().parents[2]
if str(ROOT) not in sys.path:
    sys.path.insert(0, str(ROOT))

import argparse
import os
import random
from pathlib import Path
from typing import Dict, Optional, Tuple, Any
import yaml
import numpy as np
import torch
import torch.nn as nn
from torch.utils.tensorboard import SummaryWriter
from rich.console import Console
from rich.progress import Progress, SpinnerColumn, TextColumn, BarColumn, TimeElapsedColumn
from rich.table import Table

# RLGym imports
from rlgym.utils.action_parsers import DefaultAction

# Local imports
from .observers import SSLObsBuilder
from .rewards import SSLRewardFunction
from .state_setters import SSLStateSetter
from .curriculum import CurriculumManager
from .policy import SSLPolicy, SSLCritic, create_ssl_policy, create_ssl_critic
from src.utils.gym_compat import gym, reset_env, step_env


class PPOTrainer:
    """
    PPO trainer for SSL bot with curriculum learning and self-play.
    """

    def __init__(self, config_path: str, curriculum_path: str, seed: Optional[int] = None):
        self.console = Console()
        self.config = self._load_config(config_path)

        training_cfg = self.config.setdefault('training', {})
        if seed is not None:
            training_cfg['seed'] = seed
        self.seed = training_cfg.get('seed', 0)
        self.seed = training_cfg.get('seed', 42)

        # Seed all RNGs
        random.seed(self.seed)
        np.random.seed(self.seed)
        torch.manual_seed(self.seed)
        if torch.cuda.is_available():
            torch.cuda.manual_seed_all(self.seed)

        self.curriculum = CurriculumManager(curriculum_path)

        # Setup device
        self.device = self._setup_device()

        # Initialize RNGs
        self.py_rng = random.Random(self.seed)
        self.np_rng = np.random.default_rng(self.seed)
        self.torch_rng = torch.Generator(device=self.device).manual_seed(self.seed)

        self.curriculum = CurriculumManager(curriculum_path)
        
        # Initialize models
        self.policy = create_ssl_policy(self.config['policy']).to(self.device)
        self.critic = create_ssl_critic(self.config['policy']).to(self.device)
        
        # Setup optimizers
        self.policy_optimizer = torch.optim.Adam(
            self.policy.parameters(),
            lr=self.config['ppo']['actor_lr']
        )
        self.critic_optimizer = torch.optim.Adam(
            self.critic.parameters(),
            lr=self.config['ppo']['critic_lr']
        )
        
        # Setup environment
        self.action_parser = DefaultAction()
        self.env = self._create_environment()
        
        # Training state
        self.training_steps = 0
        self.episode_count = 0
        self.best_eval_score = float('-inf')
        
        # Setup logging
        self.writer = SummaryWriter(log_dir='runs/ssl_bot_training')
        
        # Setup checkpointing
        self.checkpoint_dir = Path('models/checkpoints')
        self.checkpoint_dir.mkdir(parents=True, exist_ok=True)
        
        self.console.print(f"[green]SSL Bot Trainer initialized[/green]")
        self.console.print(f"Device: {self.device}")
        self.console.print(f"Current phase: {self.curriculum.get_current_phase().name}")
    
    def _load_config(self, config_path: str) -> Dict[str, Any]:
        """Load training configuration."""
        with open(config_path, 'r') as f:
            return yaml.safe_load(f)
    
    def _setup_device(self) -> torch.device:
        """Setup training device."""
        if self.config['device']['auto_detect']:
            if torch.cuda.is_available() and self.config['device']['cuda']:
                device = torch.device('cuda')
                self.console.print(f"[green]Using CUDA: {torch.cuda.get_device_name()}[/green]")
            else:
                device = torch.device('cpu')
                self.console.print("[yellow]Using CPU[/yellow]")
        else:
            device = torch.device(self.config['device'].get('device', 'cpu'))
        
        return device
    
    def _create_environment(self):
        """Create RLGym environment with SSL components."""
        import rlgym
        from rlgym.utils.terminal_conditions import common_conditions

        # Create observation builder
        obs_builder = SSLObsBuilder(
            n_players=self.config['env']['team_size'] * 2,
            tick_skip=self.config['env']['tick_skip']
        )
        
        # Create reward function
        reward_fn = SSLRewardFunction(
            curriculum_phase=self.curriculum.get_current_phase().name
        )
        
        # Create state setter
        state_setter = SSLStateSetter(
            curriculum_phase=self.curriculum.get_current_phase().name
        )
        
        # Create environment
        env = rlgym.make(
            use_injector=self.config['env']['use_injector'],
            self_play=self.config['env']['self_play'],
            team_size=self.config['env']['team_size'],
            tick_skip=self.config['env']['tick_skip'],
            spawn_opponents=self.config['env']['spawn_opponents'],
            seed=self.seed,
            obs_builder=obs_builder,
            reward_fn=reward_fn,
            state_setter=state_setter,
            terminal_conditions=[
                common_conditions.TimeoutCondition(300),  # 5 minutes
                common_conditions.GoalScoredCondition()
            ],
            action_parser=self.action_parser
        )
        
        return env
    
    def _collect_rollouts(self, num_steps: int) -> Dict[str, torch.Tensor]:
        """Collect rollouts for PPO training."""
        obs_buffer = []
        action_buffer = {
            'continuous_actions': [],
            'discrete_actions': []
        }
        reward_buffer = []
        value_buffer = []
        log_prob_buffer = []
        done_buffer = []

        obs, _info = reset_env(
            self.env, seed=int(self.np_rng.integers(0, 2**32))
        )
        episode_rewards = []
        episode_lengths = []
        episode_reward = 0.0
        episode_len = 0
        
        with Progress(
            SpinnerColumn(),
            TextColumn("[progress.description]{task.description}"),
            BarColumn(),
            TextColumn("[progress.percentage]{task.percentage:>3.0f}%"),
            TimeElapsedColumn(),
            console=self.console
        ) as progress:
            task = progress.add_task("Collecting rollouts...", total=num_steps)
            
            for step in range(num_steps):
                # Convert observations to tensor with batch dimension
                obs_tensor = torch.FloatTensor(obs).unsqueeze(0).to(self.device)
                
                # Get action from policy
                with torch.no_grad():
                    action_outputs = self.policy.sample_actions(
                        obs_tensor, generator=self.torch_rng
                    )
                    value = self.critic(obs_tensor)
                    log_prob = self.policy.log_prob(obs_tensor, action_outputs)
                
                # Convert actions to environment format
                actions = self._convert_actions_to_env(action_outputs)

                # Step environment
                next_obs, reward, done, info = step_env(self.env, actions)
                
                # Store experience
                obs_buffer.append(obs_tensor.cpu())
                action_buffer['continuous_actions'].append(
                    action_outputs['continuous_actions'].cpu()
                )
                action_buffer['discrete_actions'].append(
                    action_outputs['discrete_actions'].cpu()
                )
                reward_buffer.append(torch.tensor([reward], dtype=torch.float32))
                value_buffer.append(value.cpu())
                log_prob_buffer.append(log_prob.cpu())
                done_buffer.append(torch.tensor([done], dtype=torch.bool))

                obs = next_obs

                # Track episode statistics
                episode_reward += reward
                episode_len += 1
                if done:
                    episode_rewards.append(episode_reward)
                    episode_lengths.append(episode_len)
                    episode_reward = 0.0
                    episode_len = 0
                    obs, _info = reset_env(
                        self.env, seed=int(self.np_rng.integers(0, 2**32))
                    )

                progress.update(task, advance=1)
        
        # Convert buffers to tensors
        actions = {
            'continuous_actions': torch.cat(action_buffer['continuous_actions']),
            'discrete_actions': torch.cat(action_buffer['discrete_actions']),
        }

        rollouts = {
            'observations': torch.cat(obs_buffer),
            'actions': actions,
            'rewards': torch.cat(reward_buffer),
            'values': torch.cat(value_buffer),
            'log_probs': torch.cat(log_prob_buffer),
            'dones': torch.cat(done_buffer),
            'episode_rewards': episode_rewards,
            'episode_lengths': episode_lengths,
        }
        
        return rollouts
    
    def _convert_actions_to_env(self, action_outputs: Dict[str, torch.Tensor]) -> np.ndarray:
        """Convert policy actions to environment format."""
        continuous_actions = action_outputs['continuous_actions'].cpu().numpy()
        discrete_actions = action_outputs['discrete_actions'].cpu().numpy()

        # Combine continuous and discrete actions for single environment
        action = np.concatenate([
            continuous_actions[0],  # throttle, steer, pitch, yaw, roll
            discrete_actions[0]     # jump, boost, handbrake
        ])

        return action
    
    def _compute_advantages(self, rollouts: Dict[str, torch.Tensor]) -> Tuple[torch.Tensor, torch.Tensor]:
        """Compute advantages and returns using GAE."""
        rewards = rollouts['rewards']
        values = rollouts['values']
        dones = rollouts['dones'].float()
        
        gamma = self.config['ppo']['gamma']
        gae_lambda = self.config['ppo']['gae_lambda']
        
        advantages = torch.zeros_like(rewards)
        returns = torch.zeros_like(rewards)
        
        # Compute advantages using GAE
        last_advantage = 0
        for t in reversed(range(len(rewards))):
            if t == len(rewards) - 1:
                next_value = 0
            else:
                next_value = values[t + 1]
            
            delta = rewards[t] + gamma * next_value * (1 - dones[t]) - values[t]
            advantages[t] = delta + gamma * gae_lambda * (1 - dones[t]) * last_advantage
            last_advantage = advantages[t]
        
        # Compute returns
        returns = advantages + values
        
        return advantages, returns
    
    def _update_policy(self, rollouts: Dict[str, torch.Tensor]) -> Dict[str, float]:
        """Update policy using PPO."""
        advantages, returns = self._compute_advantages(rollouts)
        
        # Normalize advantages
        advantages = (advantages - advantages.mean()) / (advantages.std(unbiased=False) + 1e-8)
        
        # Prepare data
        obs = rollouts['observations'].to(self.device)
        actions = {k: v.to(self.device) for k, v in rollouts['actions'].items()}
        old_log_probs = rollouts['log_probs'].to(self.device)
        advantages = advantages.to(self.device)
        returns = returns.to(self.device)
        
        # PPO update
        n_epochs = self.config['ppo']['n_epochs']
        mini_batch_size = self.config['ppo']['steps_per_update'] // self.config['ppo']['mini_batches']
        
        policy_losses = []
        value_losses = []
        entropy_losses = []
        
        for epoch in range(n_epochs):
            # Create mini-batches
            indices = torch.randperm(len(obs), generator=self.torch_rng)
            
            for start_idx in range(0, len(obs), mini_batch_size):
                end_idx = min(start_idx + mini_batch_size, len(obs))
                batch_indices = indices[start_idx:end_idx]
                
                batch_obs = obs[batch_indices]
                batch_actions = {k: v[batch_indices] for k, v in actions.items()}
                batch_old_log_probs = old_log_probs[batch_indices]
                batch_advantages = advantages[batch_indices]
                batch_returns = returns[batch_indices]
                
                # Policy update
                new_log_probs = self.policy.log_prob(batch_obs, batch_actions)
                entropy = self.policy.entropy(batch_obs)
                
                ratio = torch.exp(new_log_probs - batch_old_log_probs)
                surr1 = ratio * batch_advantages
                surr2 = torch.clamp(ratio, 1 - self.config['ppo']['clip_ratio'], 
                                  1 + self.config['ppo']['clip_ratio']) * batch_advantages
                policy_loss = -torch.min(surr1, surr2).mean()
                
                # Value update
                values = self.critic(batch_obs).squeeze()
                value_loss = nn.MSELoss()(values, batch_returns)
                
                # Total loss
                entropy_loss = -entropy.mean()
                total_loss = (policy_loss + 
                            self.config['ppo']['value_loss_coef'] * value_loss +
                            self.config['ppo']['entropy_coef'] * entropy_loss)
                
                # Update policy
                self.policy_optimizer.zero_grad()
                self.critic_optimizer.zero_grad()
                total_loss.backward()
                torch.nn.utils.clip_grad_norm_(self.policy.parameters(), 
                                             self.config['ppo']['max_grad_norm'])
                torch.nn.utils.clip_grad_norm_(self.critic.parameters(), 
                                             self.config['ppo']['max_grad_norm'])
                self.policy_optimizer.step()
                self.critic_optimizer.step()
                
                policy_losses.append(policy_loss.item())
                value_losses.append(value_loss.item())
                entropy_losses.append(entropy_loss.item())
        
        return {
            'policy_loss': np.mean(policy_losses),
            'value_loss': np.mean(value_losses),
            'entropy_loss': np.mean(entropy_losses)
        }
    
    def _evaluate(self, num_episodes: int = 20) -> Dict[str, float]:
        """Evaluate current policy."""
        eval_rewards = []
        eval_lengths = []
        
        obs, _info = reset_env(
            self.env, seed=int(self.np_rng.integers(0, 2**32))
        )

        for episode in range(num_episodes):
            episode_reward = 0
            episode_length = 0
            done = False

            while not done:
                obs_tensor = torch.FloatTensor(obs).unsqueeze(0).to(self.device)

                with torch.no_grad():
                    action_outputs = self.policy.sample_actions(
                        obs_tensor, generator=self.torch_rng
                    )

                actions = self._convert_actions_to_env(action_outputs)
                obs, reward, done, info = step_env(self.env, actions)

                episode_reward += reward
                episode_length += 1
                if done:
                    obs, _info = reset_env(
                        self.env, seed=int(self.np_rng.integers(0, 2**32))
                    )

            eval_rewards.append(episode_reward)
            eval_lengths.append(episode_length)
        
        return {
            'eval_reward': np.mean(eval_rewards),
            'eval_length': np.mean(eval_lengths),
            'eval_reward_std': np.std(eval_rewards)
        }
    
    def _save_checkpoint(self, is_best: bool = False):
        """Save model checkpoint."""
        checkpoint = {
            'training_steps': self.training_steps,
            'episode_count': self.episode_count,
            'policy_state_dict': self.policy.state_dict(),
            'critic_state_dict': self.critic.state_dict(),
            'policy_optimizer_state_dict': self.policy_optimizer.state_dict(),
            'critic_optimizer_state_dict': self.critic_optimizer.state_dict(),
            'curriculum_phase': self.curriculum.get_current_phase().name,
            'best_eval_score': self.best_eval_score
        }
        
        # Save regular checkpoint
        checkpoint_path = self.checkpoint_dir / f'checkpoint_{self.training_steps}.pt'
        torch.save(checkpoint, checkpoint_path)
        
        # Save best checkpoint
        if is_best:
            best_path = self.checkpoint_dir / 'best.pt'
            torch.save(checkpoint, best_path)
            self.console.print(f"[green]New best model saved![/green]")
    
    def _load_checkpoint(self, checkpoint_path: str):
        """Load model checkpoint."""
        checkpoint = torch.load(checkpoint_path, map_location=self.device)
        
        self.training_steps = checkpoint['training_steps']
        self.episode_count = checkpoint['episode_count']
        self.policy.load_state_dict(checkpoint['policy_state_dict'])
        self.critic.load_state_dict(checkpoint['critic_state_dict'])
        self.policy_optimizer.load_state_dict(checkpoint['policy_optimizer_state_dict'])
        self.critic_optimizer.load_state_dict(checkpoint['critic_optimizer_state_dict'])
        self.best_eval_score = checkpoint['best_eval_score']
        
        # Load curriculum state
        if 'curriculum_phase' in checkpoint:
            self.curriculum.current_phase = checkpoint['curriculum_phase']
        
        self.console.print(f"[green]Loaded checkpoint from {checkpoint_path}[/green]")
    
    def _log_metrics(self, metrics: Dict[str, float], step: int):
        """Log metrics to tensorboard."""
        for key, value in metrics.items():
            self.writer.add_scalar(key, value, step)
    
    def _display_progress(self, metrics: Dict[str, float]):
        """Display training progress."""
        table = Table(title="SSL Bot Training Progress")
        table.add_column("Metric", style="cyan")
        table.add_column("Value", style="magenta")
        
        for key, value in metrics.items():
            table.add_row(key, f"{value:.4f}")
        
        self.console.print(table)
    
    def train(self, max_steps: int = 1000000, resume_from: Optional[str] = None):
        """Main training loop."""
        if resume_from:
            self._load_checkpoint(resume_from)
        
        self.console.print(f"[green]Starting SSL Bot training for {max_steps} steps[/green]")
        
        with Progress(
            SpinnerColumn(),
            TextColumn("[progress.description]{task.description}"),
            BarColumn(),
            TextColumn("[progress.percentage]{task.percentage:>3.0f}%"),
            TimeElapsedColumn(),
            console=self.console
        ) as progress:
            task = progress.add_task("Training...", total=max_steps)
            
            while self.training_steps < max_steps:
                # Collect rollouts
                rollouts = self._collect_rollouts(self.config['ppo']['steps_per_update'])
                
                # Update policy
                update_metrics = self._update_policy(rollouts)
                
                # Update training steps
                self.training_steps += self.config['ppo']['steps_per_update']
                self.episode_count += len(rollouts['episode_rewards'])
                
                # Log metrics
                metrics = {
                    'training/episode_reward': np.mean(rollouts['episode_rewards']),
                    'training/episode_length': np.mean(rollouts['episode_lengths']),
                    'training/policy_loss': update_metrics['policy_loss'],
                    'training/value_loss': update_metrics['value_loss'],
                    'training/entropy_loss': update_metrics['entropy_loss'],
                    'training/training_steps': self.training_steps,
                    'training/episode_count': self.episode_count
                }
                
                self._log_metrics(metrics, self.training_steps)
                
                # Evaluation
                if self.training_steps % self.config['training']['eval_frequency'] == 0:
                    eval_metrics = self._evaluate(self.config['training']['eval_episodes'])
                    
                    eval_log_metrics = {
                        'eval/eval_reward': eval_metrics['eval_reward'],
                        'eval/eval_length': eval_metrics['eval_length'],
                        'eval/eval_reward_std': eval_metrics['eval_reward_std']
                    }
                    
                    self._log_metrics(eval_log_metrics, self.training_steps)
                    
                    # Check for best model
                    if eval_metrics['eval_reward'] > self.best_eval_score:
                        self.best_eval_score = eval_metrics['eval_reward']
                        self._save_checkpoint(is_best=True)
                    
                    # Display progress
                    self._display_progress({**metrics, **eval_log_metrics})
                
                # Save checkpoint
                if self.training_steps % self.config['training']['save_frequency'] == 0:
                    self._save_checkpoint()
                
                # Curriculum progression
                if (self.config['curriculum']['auto_progress'] and 
                    self.training_steps % self.config['curriculum']['progress_check_frequency'] == 0):
                    
                    # Get evaluation metrics for curriculum
                    eval_metrics = self._evaluate(self.config['training']['eval_episodes'])
                    
                    if self.curriculum.should_progress(eval_metrics):
                        self.curriculum.progress_to_next_phase()
                        
                        # Update environment components
                        self.env.reward_fn.set_curriculum_phase(self.curriculum.get_current_phase().name)
                        self.env.state_setter.set_curriculum_phase(self.curriculum.get_current_phase().name)
                        
                        self.console.print(f"[green]Progressed to {self.curriculum.get_current_phase().name} phase[/green]")
                
                progress.update(task, completed=self.training_steps)
        
        self.console.print("[green]Training completed![/green]")
        self.writer.close()


def main():
    parser = argparse.ArgumentParser(description='Train SSL Bot with PPO and Curriculum Learning')
    parser.add_argument('--cfg', type=str, default='configs/ppo_ssl.yaml',
                       help='Path to training configuration file')
    parser.add_argument('--curr', type=str, default='configs/curriculum.yaml',
                       help='Path to curriculum configuration file')
    parser.add_argument('--resume', type=str, default=None,
                       help='Path to checkpoint to resume from')
    parser.add_argument('--max-steps', type=int, default=1000000,
                       help='Maximum training steps')
    parser.add_argument('--device', type=str, default='auto',
                       help='Device to use (auto, cpu, cuda)')
    parser.add_argument('--log-dir', type=str, default='runs/ssl_bot_training',
                       help='Directory for logging')
    parser.add_argument('--checkpoint-dir', type=str, default='models/checkpoints',
                       help='Directory for saving checkpoints')
    parser.add_argument('--dry_run', type=int, default=0,
                       help='If > 0, run this many env steps and exit')
    parser.add_argument('--seed', type=int, default=None,
                       help='Random seed for reproducibility')
<<<<<<< HEAD

=======
    
>>>>>>> a89b4372
    args = parser.parse_args()
    
    # Validate config files exist
    if not os.path.exists(args.cfg):
        raise FileNotFoundError(f"Config file not found: {args.cfg}")
    if not os.path.exists(args.curr):
        raise FileNotFoundError(f"Curriculum file not found: {args.curr}")
    
    # Create trainer
    trainer = PPOTrainer(args.cfg, args.curr, seed=args.seed)
    
    # Override device if specified
    if args.device != 'auto':
        trainer.device = torch.device(args.device)
        trainer.policy = trainer.policy.to(trainer.device)
        trainer.critic = trainer.critic.to(trainer.device)
    
    # Override directories if specified
    if args.log_dir != 'runs/ssl_bot_training':
        trainer.writer = SummaryWriter(log_dir=args.log_dir)
    if args.checkpoint_dir != 'models/checkpoints':
        trainer.checkpoint_dir = Path(args.checkpoint_dir)
        trainer.checkpoint_dir.mkdir(parents=True, exist_ok=True)
    
    if args.dry_run:
        obs, _info = reset_env(
            trainer.env, seed=int(trainer.np_rng.integers(0, 2**32))
        )
        for _ in range(args.dry_run):
            action = trainer.env.action_space.sample()
            obs, _, done, _ = step_env(trainer.env, action)
            if done:
                obs, _info = reset_env(
                    trainer.env, seed=int(trainer.np_rng.integers(0, 2**32))
                )
        return

    # Start training
    trainer.train(max_steps=args.max_steps, resume_from=args.resume)


if __name__ == "__main__":
    main()<|MERGE_RESOLUTION|>--- conflicted
+++ resolved
@@ -582,12 +582,9 @@
                        help='If > 0, run this many env steps and exit')
     parser.add_argument('--seed', type=int, default=None,
                        help='Random seed for reproducibility')
-<<<<<<< HEAD
-
-=======
-    
->>>>>>> a89b4372
-    args = parser.parse_args()
+
+
+      args = parser.parse_args()
     
     # Validate config files exist
     if not os.path.exists(args.cfg):
