--- conflicted
+++ resolved
@@ -46,9 +46,7 @@
         training_cfg = self.config.setdefault('training', {})
         if seed is not None:
             training_cfg['seed'] = seed
-<<<<<<< HEAD
         self.seed = training_cfg.get('seed', 0)
-=======
         self.seed = training_cfg.get('seed', 42)
 
         # Seed all RNGs
@@ -59,7 +57,6 @@
             torch.cuda.manual_seed_all(self.seed)
 
         self.curriculum = CurriculumManager(curriculum_path)
->>>>>>> 8470f18c
 
         # Setup device
         self.device = self._setup_device()
