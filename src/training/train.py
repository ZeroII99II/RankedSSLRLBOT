--- conflicted
+++ resolved
@@ -169,7 +169,6 @@
         episode_reward = 0.0
         episode_len = 0
         
-<<<<<<< HEAD
         for _ in range(num_steps):
             # Convert observations to tensor with batch dimension
             obs_tensor = torch.FloatTensor(obs).unsqueeze(0).to(self.device)
@@ -206,7 +205,7 @@
                 episode_reward = 0.0
                 episode_len = 0
                 obs, _info = reset_env(self.env)
-=======
+
         with Progress(
             SpinnerColumn(),
             TextColumn("[progress.description]{task.description}"),
@@ -265,7 +264,6 @@
             'continuous_actions': torch.cat(action_buffer['continuous_actions']),
             'discrete_actions': torch.cat(action_buffer['discrete_actions']),
         }
->>>>>>> fb9c38a0
 
         rollouts = {
             'observations': torch.cat(obs_buffer),
