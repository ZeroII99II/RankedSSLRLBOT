--- conflicted
+++ resolved
@@ -48,11 +48,8 @@
 
 training:
   # Random seed for reproducibility
-<<<<<<< HEAD
   seed: 42
-=======
   seed: 0
->>>>>>> 7d857a08
   # Frequency (in env steps) to run evaluation episodes
   eval_frequency: 327680
   # Number of episodes to run during evaluation
