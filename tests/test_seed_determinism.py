import sys
from pathlib import Path

import numpy as np
import torch
import types

sys.path.append(str(Path(__file__).resolve().parents[1]))

<<<<<<< HEAD
=======
# Stub out rlgym modules used by trainer
rlgym_mod = types.ModuleType("rlgym")
rlgym_mod.make = lambda *args, **kwargs: None

utils_mod = types.ModuleType("rlgym.utils")
action_parsers_mod = types.ModuleType("rlgym.utils.action_parsers")

class DefaultAction:
    def __init__(self, *args, **kwargs):
        pass

action_parsers_mod.DefaultAction = DefaultAction

terminal_conditions_mod = types.ModuleType("rlgym.utils.terminal_conditions")
common_conditions = types.SimpleNamespace(
    TimeoutCondition=lambda *args, **kwargs: None,
    GoalScoredCondition=lambda *args, **kwargs: None,
)
terminal_conditions_mod.common_conditions = common_conditions

api_mod = types.ModuleType("rlgym.api")
config_mod = types.ModuleType("rlgym.api.config")

class ObsBuilder:
    pass

class RewardFunction:
    pass

config_mod.ObsBuilder = ObsBuilder
config_mod.RewardFunction = RewardFunction
api_mod.config = config_mod

rocket_mod = types.ModuleType("rlgym.rocket_league")
common_values_mod = types.ModuleType("rlgym.rocket_league.common_values")
common_values_mod.CAR_MAX_BOOST = 100
common_values_mod.BOOST_LOCATIONS = []
common_values_mod.CEILING_Z = 2044
common_values_mod.BALL_RADIUS = 92.75
common_values_mod.CAR_MAX_SPEED = 2300
common_values_mod.__getattr__ = lambda name: 0
common_values_mod.__file__ = "stub"
rocket_mod.common_values = common_values_mod
api_rl_mod = types.ModuleType("rlgym.rocket_league.api")

class GameState:
    pass

api_rl_mod.GameState = GameState
rocket_mod.api = api_rl_mod

utils_mod.action_parsers = action_parsers_mod
utils_mod.terminal_conditions = terminal_conditions_mod
rlgym_mod.utils = utils_mod
rlgym_mod.api = api_mod
rlgym_mod.rocket_league = rocket_mod

sys.modules.setdefault("rlgym", rlgym_mod)
sys.modules.setdefault("rlgym.utils", utils_mod)
sys.modules.setdefault("rlgym.utils.action_parsers", action_parsers_mod)
sys.modules.setdefault("rlgym.utils.terminal_conditions", terminal_conditions_mod)
sys.modules.setdefault("rlgym.api", api_mod)
sys.modules.setdefault("rlgym.api.config", config_mod)
sys.modules.setdefault("rlgym.rocket_league", rocket_mod)
sys.modules.setdefault("rlgym.rocket_league.common_values", common_values_mod)
sys.modules.setdefault("rlgym.rocket_league.api", api_rl_mod)

# Stub gym/gymnasium modules
gym_mod = types.ModuleType("gym")
class Space:
    pass
class Box:
    def __init__(self, *args, **kwargs):
        pass
spaces_mod = types.ModuleType("gym.spaces")
spaces_mod.Box = Box
gym_mod.Space = Space
gym_mod.spaces = spaces_mod
sys.modules.setdefault("gym", gym_mod)
sys.modules.setdefault("gymnasium", gym_mod)
sys.modules.setdefault("gym.spaces", spaces_mod)

from src.training.train import PPOTrainer

>>>>>>> a89b4372

class DummyEnv:
    def __init__(self):
        self.action_space = type("as", (), {"sample": lambda self: 0})()

    def reset(self):
        return np.zeros(107, dtype=np.float32), {}

    def step(self, action):
        obs = np.zeros(107, dtype=np.float32)
        reward = 0.0
        done = False
        info = {}
        return obs, reward, done, info


def minimal_config(seed: int):
    return {
        'device': {'auto_detect': False, 'device': 'cpu', 'cuda': False},
        'policy': {'obs_dim': 107, 'continuous_actions': 5, 'discrete_actions': 3},
        'ppo': {
            'actor_lr': 1e-3,
            'critic_lr': 1e-3,
            'gamma': 0.99,
            'gae_lambda': 0.95,
            'n_epochs': 1,
            'steps_per_update': 1,
            'mini_batches': 1,
            'clip_ratio': 0.2,
            'value_loss_coef': 0.5,
            'entropy_coef': 0.01,
            'max_grad_norm': 0.5,
        },
        'env': {
            'team_size': 1,
            'tick_skip': 1,
            'use_injector': False,
            'self_play': False,
            'spawn_opponents': False,
        },
        'training': {'seed': seed},
    }


class DummyPolicy(torch.nn.Module):
    def __init__(self):
        super().__init__()
<<<<<<< HEAD
        self.dummy = torch.nn.Parameter(torch.zeros(1))
=======
        self.linear = torch.nn.Linear(1, 1)
>>>>>>> a89b4372

    def sample_actions(self, obs, generator=None):
        return {
            'continuous_actions': torch.randn(obs.shape[0], 5, generator=generator),
            'discrete_actions': torch.randn(obs.shape[0], 3, generator=generator),
        }

    def log_prob(self, obs, actions):
        return torch.zeros(obs.shape[0])


class DummyCritic(torch.nn.Module):
    def __init__(self):
        super().__init__()
<<<<<<< HEAD
        self.dummy = torch.nn.Parameter(torch.zeros(1))
=======
        self.linear = torch.nn.Linear(1, 1)
>>>>>>> a89b4372

    def forward(self, obs):
        return torch.zeros(obs.shape[0], 1)


def test_seed_reproducibility(monkeypatch):
    seed = 123

    # Create minimal stubs for rlgym imports required by PPOTrainer
    import types

    dummy_action_parsers = types.ModuleType('rlgym.utils.action_parsers')
    class DefaultAction:
        def __init__(self, *args, **kwargs):
            pass
    dummy_action_parsers.DefaultAction = DefaultAction

    dummy_utils = types.ModuleType('rlgym.utils')
    dummy_utils.action_parsers = dummy_action_parsers

    dummy_rlgym = types.ModuleType('rlgym')
    dummy_rlgym.utils = dummy_utils

    sys.modules.setdefault('rlgym', dummy_rlgym)
    sys.modules.setdefault('rlgym.utils', dummy_utils)
    sys.modules.setdefault('rlgym.utils.action_parsers', dummy_action_parsers)

    dummy_observers = types.ModuleType('src.training.observers')
    class SSLObsBuilder:
        pass
    dummy_observers.SSLObsBuilder = SSLObsBuilder
    sys.modules.setdefault('src.training.observers', dummy_observers)

    dummy_rewards = types.ModuleType('src.training.rewards')
    class SSLRewardFunction:
        pass
    dummy_rewards.SSLRewardFunction = SSLRewardFunction
    sys.modules.setdefault('src.training.rewards', dummy_rewards)

    dummy_state_setters = types.ModuleType('src.training.state_setters')
    class SSLStateSetter:
        pass
    dummy_state_setters.SSLStateSetter = SSLStateSetter
    sys.modules.setdefault('src.training.state_setters', dummy_state_setters)

    dummy_curriculum = types.ModuleType('src.training.curriculum')
    class CurriculumManager:
        def __init__(self, path):
            pass
        def get_current_phase(self):
            return types.SimpleNamespace(name='phase')
    dummy_curriculum.CurriculumManager = CurriculumManager
    sys.modules.setdefault('src.training.curriculum', dummy_curriculum)

    dummy_gym_compat = types.ModuleType('src.utils.gym_compat')
    dummy_gym_compat.gym = types.SimpleNamespace(Space=object, spaces=types.SimpleNamespace(Box=object))
    dummy_gym_compat.reset_env = lambda env: (None, None)
    dummy_gym_compat.step_env = lambda env, actions: (None, 0.0, False, {})
    sys.modules.setdefault('src.utils.gym_compat', dummy_gym_compat)

    from src.training.train import PPOTrainer

    # Patch trainer dependencies
    monkeypatch.setattr(PPOTrainer, '_load_config', lambda self, path: minimal_config(seed))
    monkeypatch.setattr(PPOTrainer, '_create_environment', lambda self: DummyEnv())
    monkeypatch.setattr('src.training.train.create_ssl_policy', lambda cfg: DummyPolicy())
    monkeypatch.setattr('src.training.train.create_ssl_critic', lambda cfg: DummyCritic())

    trainer_a = PPOTrainer('cfg', 'curr', seed=seed)
    trainer_b = PPOTrainer('cfg', 'curr', seed=seed)

    trainer_a.torch_rng = torch.Generator().manual_seed(seed)
    trainer_b.torch_rng = torch.Generator().manual_seed(seed)

    obs = torch.zeros(1, 107)
<<<<<<< HEAD
    actions_a = [trainer_a.policy.sample_actions(obs, generator=trainer_a.torch_rng) for _ in range(5)]
    actions_b = [trainer_b.policy.sample_actions(obs, generator=trainer_b.torch_rng) for _ in range(5)]
=======
    actions_a = [
        trainer_a.policy.sample_actions(obs, generator=trainer_a.torch_rng)
        for _ in range(5)
    ]
    actions_b = [
        trainer_b.policy.sample_actions(obs, generator=trainer_b.torch_rng)
        for _ in range(5)
    ]
>>>>>>> a89b4372

    for a, b in zip(actions_a, actions_b):
        assert np.allclose(a['continuous_actions'].numpy(), b['continuous_actions'].numpy())
        assert np.allclose(a['discrete_actions'].numpy(), b['discrete_actions'].numpy())
<|MERGE_RESOLUTION|>--- conflicted
+++ resolved
@@ -7,8 +7,7 @@
 
 sys.path.append(str(Path(__file__).resolve().parents[1]))
 
-<<<<<<< HEAD
-=======
+
 # Stub out rlgym modules used by trainer
 rlgym_mod = types.ModuleType("rlgym")
 rlgym_mod.make = lambda *args, **kwargs: None
@@ -93,7 +92,6 @@
 
 from src.training.train import PPOTrainer
 
->>>>>>> a89b4372
 
 class DummyEnv:
     def __init__(self):
@@ -141,11 +139,9 @@
 class DummyPolicy(torch.nn.Module):
     def __init__(self):
         super().__init__()
-<<<<<<< HEAD
         self.dummy = torch.nn.Parameter(torch.zeros(1))
-=======
+
         self.linear = torch.nn.Linear(1, 1)
->>>>>>> a89b4372
 
     def sample_actions(self, obs, generator=None):
         return {
@@ -160,11 +156,9 @@
 class DummyCritic(torch.nn.Module):
     def __init__(self):
         super().__init__()
-<<<<<<< HEAD
         self.dummy = torch.nn.Parameter(torch.zeros(1))
-=======
+
         self.linear = torch.nn.Linear(1, 1)
->>>>>>> a89b4372
 
     def forward(self, obs):
         return torch.zeros(obs.shape[0], 1)
@@ -240,10 +234,9 @@
     trainer_b.torch_rng = torch.Generator().manual_seed(seed)
 
     obs = torch.zeros(1, 107)
-<<<<<<< HEAD
     actions_a = [trainer_a.policy.sample_actions(obs, generator=trainer_a.torch_rng) for _ in range(5)]
     actions_b = [trainer_b.policy.sample_actions(obs, generator=trainer_b.torch_rng) for _ in range(5)]
-=======
+
     actions_a = [
         trainer_a.policy.sample_actions(obs, generator=trainer_a.torch_rng)
         for _ in range(5)
@@ -252,7 +245,6 @@
         trainer_b.policy.sample_actions(obs, generator=trainer_b.torch_rng)
         for _ in range(5)
     ]
->>>>>>> a89b4372
 
     for a, b in zip(actions_a, actions_b):
         assert np.allclose(a['continuous_actions'].numpy(), b['continuous_actions'].numpy())
