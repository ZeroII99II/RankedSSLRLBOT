--- conflicted
+++ resolved
@@ -46,11 +46,9 @@
 
     # Satisfy both min_training_steps and min_games gates
     manager.training_steps = bronze.min_training_steps
-<<<<<<< HEAD
     manager.update_games(bronze.progression_gates["min_games"])
-=======
+
     manager.games_played = bronze.progression_gates["min_games"]
->>>>>>> 742ed4fb
 
     # Provide evaluation metrics that meet or exceed thresholds
     eval_metrics = {
