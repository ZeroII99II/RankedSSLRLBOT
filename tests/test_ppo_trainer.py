--- conflicted
+++ resolved
@@ -70,7 +70,6 @@
 sys.modules.setdefault("rlgym.rocket_league.common_values", common_values_mod)
 sys.modules.setdefault("rlgym.rocket_league.api", api_rl_mod)
 
-<<<<<<< HEAD
 # Stub project modules expected by PPOTrainer
 state_setters_mod = types.ModuleType("src.training.state_setters")
 
@@ -88,22 +87,19 @@
 sys.modules.setdefault("src.training.env_factory", env_factory_mod)
 
 from src.training.env_factory import CONT_DIM, DISC_DIM
-=======
+
 import src.training.state_setters as state_setters_mod
 state_setters_mod.SSLStateSetter = object
 
->>>>>>> 1db9cf55
 from src.training.train import PPOTrainer
 
 
 class DummyEnv:
     def __init__(self):
         self.step_count = 0
-<<<<<<< HEAD
         self.action_space = types.SimpleNamespace(seed=lambda *args, **kwargs: None)
-=======
+
         self.action_space = type('AS', (), {'seed': lambda self, val: None})()
->>>>>>> 1db9cf55
 
     def reset(self):
         return np.zeros(107, dtype=np.float32), {}
@@ -120,11 +116,9 @@
 class NonTerminatingEnv:
     def __init__(self):
         self.step_count = 0
-<<<<<<< HEAD
         self.action_space = types.SimpleNamespace(seed=lambda *args, **kwargs: None)
-=======
+
         self.action_space = type('AS', (), {'seed': lambda self, val: None})()
->>>>>>> 1db9cf55
 
     def reset(self):
         return np.zeros(107, dtype=np.float32), {}
